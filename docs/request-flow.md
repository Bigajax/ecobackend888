# Memory Request Flow

This document traces the end-to-end flow for a client request that stores a memory via `POST /api/memorias/registrar`, covering the hop-by-hop responsibilities from the HTTP layer to the Supabase database.

## High-level sequence

```mermaid
sequenceDiagram
    participant Client
    participant Express as Express App
    participant PreRouter as App Middleware
    participant Router as Memory Router
    participant AdminMW as requireAdmin
    participant Controller as MemoryController
    participant Service as MemoryService
    participant Repository
    participant Supabase as Supabase Client
    participant Database as Supabase DB

    Client->>Express: POST /api/memorias/registrar (JSON + Bearer JWT)
<<<<<<< HEAD
    Express->>PreRouter: CORS, SSE headers, body parsers, logging, guest identity, rate limit
=======
    Express->>PreRouter: CORS, SSE headers, body parsers, logging, guest session
>>>>>>> 3c9adb72
    PreRouter->>Router: Dispatch under /api/memorias
    Router->>AdminMW: requireAdmin attaches Supabase admin client
    AdminMW->>Controller: registerMemory(req, res)
    Controller->>Supabase: auth.getUser(jwt) using admin client
    Controller->>Service: registerMemory(userId, payload)
    Service->>Service: Prepare tags, embeddings, heuristics
    Service->>Repository: save(table, payload)
    Repository->>Supabase: save(table, payload)
    Supabase->>Database: Persist row and return data
    Database-->>Supabase: Inserted rows
    Supabase-->>Repository: data
    Repository-->>Service: data
    Service-->>Controller: { table, data }
    Controller-->>Client: HTTP 201 + JSON
```

## End-to-end request pipeline

```mermaid
flowchart TD
    A[Client Request<br/>POST /api/memorias/registrar] --> B[Express createApp]
    B --> C[CORS + OPTIONS handlers]
<<<<<<< HEAD
    C --> D[Logging + guest identity annotation]
    D --> E[Rate limiter (JWT ou guestId)]
    E --> F[Query normaliser]
    F --> G[Express Router /api/memorias]
    G --> H[requireAdmin middleware<br/>(injects Supabase admin client)]
    H --> I[MemoryController.registerMemory]
    I --> J[Supabase auth.getUser(jwt)]
    J --> K[MemoryService.registerMemory]
    K --> L[Generate tags, embeddings, heuristics]
    L --> M[MemoryRepository.save]
    M --> N[Supabase save()<br/>.select("*").single()]
    N --> O[(Supabase Database)]
    O --> |Inserted rows| N
    N --> M
    M --> L
    L --> K
    K --> I
    I --> |HTTP 201 + JSON| A
=======
    C --> D[Guest session & query normaliser]
    D --> E[Express Router /api/memorias]
    E --> F[requireAdmin middleware<br/>(injects Supabase admin client)]
    F --> G[MemoryController.registerMemory]
    G --> H[Supabase auth.getUser(jwt)]
    H --> I[MemoryService.registerMemory]
    I --> J[Generate tags, embeddings, heuristics]
    J --> K[MemoryRepository.save]
    K --> L[Supabase save()<br/>.select("*").single()]
    L --> M[(Supabase Database)]
    M --> |Inserted rows| L
    L --> K
    K --> I
    I --> G
    G --> |HTTP 201 + JSON| A
>>>>>>> 3c9adb72
```

## Detailed flow description

1. **Client request.** A front end issues a `POST /api/memorias/registrar` request containing the memory payload and a `Bearer` token in the `Authorization` header.
<<<<<<< HEAD
2. **Express app bootstrap.** The Express application created in `createApp()` enables trust proxy, applies CORS early, handles universal `OPTIONS` pre-flights, registers SSE-friendly headers, attaches JSON/urlencoded parsers, logs every request, captures telemetry-only `X-Guest-Id` headers, enforces a light JWT/guest/IP rate limiter, hydrates the guest-session telemetry middleware, and normalises query parameters before mounting the memory routes under the `/api` prefix.【F:server/core/http/app.ts†L1-L156】
3. **Route dispatch with admin guard.** The memory router wraps all handlers with `requireAdmin`, ensuring every request receives the Supabase admin client on `req.admin`. If the environment variables are missing the middleware replies with `500` and `{ code: "SUPABASE_ADMIN_NOT_CONFIGURED" }` instead of reaching the controller.【F:server/domains/memory/routes.ts†L1-L16】【F:server/mw/requireAdmin.ts†L1-L24】
4. **Authentication.** The controller reads the injected `req.admin` client and calls `admin.auth.getUser(token)` to validate the provided bearer token. Missing configuration yields a `500` response while invalid or absent tokens trigger `401` with `{ code: "UNAUTHORIZED", message: "Missing or invalid token" }`, preventing guest identities from persisting memories.【F:server/domains/memory/controller.ts†L31-L90】
5. **Controller validation and delegation.** After parsing and validating the payload (ensuring `texto` and `intensidade` exist), the controller forwards the authenticated user id and request data to `MemoryService.registerMemory`. Business errors fall back to `{ code: "INTERNAL_ERROR" }` responses.【F:server/domains/memory/controller.ts†L92-L130】
6. **Service orchestration.** The `MemoryService` clamps the intensity, determines whether to persist in the permanent `memories` table or the temporary `referencias_temporarias` table, normalises tags (auto-generating them if empty), computes embeddings, estimates openness, and assembles the Supabase payload before delegating to the repository.【F:server/domains/memory/service.ts†L41-L118】
7. **Repository abstraction.** The domain repository defines the contract used by the service, guaranteeing that inserts resolve to a single typed row and lists honour user/tag filters capped at 100 items ordered by `created_at DESC`.【F:server/domains/memory/repository.ts†L1-L16】
8. **Supabase adapter and client.** The adapter uses the administrative Supabase client to insert the payload into the chosen table via `.select("*").single()`, normalises the returned row so it always exposes `id`, `texto`, `intensidade`, `tags`, `usuario_id`, and `created_at`, and enforces the list cap. The client itself is configured once using environment-provided URL and service role credentials, raising a `SupabaseConfigError` if they are missing.【F:server/adapters/supabaseMemoryRepository.ts†L1-L89】【F:server/lib/supabaseAdmin.ts†L1-L54】
9. **Response.** The controller forwards the service output directly, responding with `201 Created` and the `{ table, data }` payload that includes the Supabase-generated row id and timestamps.【F:server/domains/memory/controller.ts†L118-L130】



## Related retrieval flow (list)

For `GET /api/memorias`, the same middleware and router chain execute, but the controller calls `MemoryService.listMemories`, which leverages the repository's `list` method to query the `memories` table via Supabase with optional tag filtering and a maximum of 100 recent records before replying to the client.【F:server/domains/memory/controller.ts†L132-L174】【F:server/domains/memory/service.ts†L120-L143】【F:server/adapters/supabaseMemoryRepository.ts†L70-L89】

> ⚠️ **Security Notes**
>
> - The Supabase admin client bypasses RLS, so the controller always derives `usuario_id` from the validated JWT and ignores any identifier sent by the client body.【F:server/domains/memory/controller.ts†L66-L130】
> - The `X-Guest-Id` header is only used for telemetry and rate-limiting; it does **not** grant permission to write data.【F:server/core/http/app.ts†L169-L184】
=======
2. **Express app bootstrap.** The Express application created in `createApp()` enables trust proxy, applies CORS early, handles universal `OPTIONS` pre-flights, registers SSE-friendly headers, attaches JSON/urlencoded parsers, annotates any incoming `X-Guest-Id` header (without granting write permission), logs the request, runs the legacy guest-session middleware, and normalises query parameters before mounting the memory routes under the `/api` prefix.【F:server/core/http/app.ts†L17-L108】
3. **Route dispatch with admin guard.** The memory router wraps all handlers with `requireAdmin`, ensuring every request receives the Supabase admin client on `req.admin`. If the environment variables are missing the middleware replies with `500 SUPABASE_ADMIN_NOT_CONFIGURED` instead of reaching the controller.【F:server/domains/memory/routes.ts†L1-L16】【F:server/mw/requireAdmin.ts†L1-L24】
4. **Authentication.** The controller reads the injected `req.admin` client and calls `admin.auth.getUser(token)` to validate the provided bearer token. Missing configuration yields a `500` response while invalid or absent tokens trigger `401 Unauthorized`, preventing guest identities from persisting memories.【F:server/domains/memory/controller.ts†L31-L79】
5. **Controller validation and delegation.** After parsing and validating the payload (ensuring `texto` and `intensidade` exist), the controller forwards the authenticated user id and request data to `MemoryService.registerMemory`. Errors are logged and surfaced as `500` responses.【F:server/domains/memory/controller.ts†L81-L126】
6. **Service orchestration.** The `MemoryService` clamps the intensity, determines whether to persist in the permanent `memories` table or the temporary `referencias_temporarias` table, normalises tags (auto-generating them if empty), computes embeddings, estimates openness, and assembles the Supabase payload before delegating to the repository.【F:server/domains/memory/service.ts†L41-L118】
7. **Repository abstraction.** The domain repository defines the contract used by the service, guaranteeing that inserts resolve to a single typed row and lists honour user/tag filters.【F:server/domains/memory/repository.ts†L1-L15】
8. **Supabase adapter and client.** The adapter uses the administrative Supabase client to insert the payload into the chosen table via `.select("*").single()` and returns the inserted row. The client itself is configured once using environment-provided URL and service role credentials, raising a `SupabaseConfigError` if they are missing.【F:server/adapters/supabaseMemoryRepository.ts†L1-L36】【F:server/lib/supabaseAdmin.ts†L1-L54】
9. **Response.** The controller forwards the service output directly, responding with `201 Created` and the `{ table, data }` payload that includes the Supabase-generated row id.【F:server/domains/memory/controller.ts†L97-L126】

## Related retrieval flow (list)

For `GET /api/memorias`, the same middleware and router chain execute, but the controller calls `MemoryService.listMemories`, which leverages the repository's `list` method to query the `memories` table via Supabase with optional tag filtering and limits before replying to the client.【F:server/domains/memory/controller.ts†L128-L170】【F:server/domains/memory/service.ts†L120-L143】【F:server/adapters/supabaseMemoryRepository.ts†L18-L36】
>>>>>>> 3c9adb72
<|MERGE_RESOLUTION|>--- conflicted
+++ resolved
@@ -18,11 +18,7 @@
     participant Database as Supabase DB
 
     Client->>Express: POST /api/memorias/registrar (JSON + Bearer JWT)
-<<<<<<< HEAD
-    Express->>PreRouter: CORS, SSE headers, body parsers, logging, guest identity, rate limit
-=======
-    Express->>PreRouter: CORS, SSE headers, body parsers, logging, guest session
->>>>>>> 3c9adb72
+
     PreRouter->>Router: Dispatch under /api/memorias
     Router->>AdminMW: requireAdmin attaches Supabase admin client
     AdminMW->>Controller: registerMemory(req, res)
@@ -45,78 +41,8 @@
 flowchart TD
     A[Client Request<br/>POST /api/memorias/registrar] --> B[Express createApp]
     B --> C[CORS + OPTIONS handlers]
-<<<<<<< HEAD
-    C --> D[Logging + guest identity annotation]
-    D --> E[Rate limiter (JWT ou guestId)]
-    E --> F[Query normaliser]
-    F --> G[Express Router /api/memorias]
-    G --> H[requireAdmin middleware<br/>(injects Supabase admin client)]
-    H --> I[MemoryController.registerMemory]
-    I --> J[Supabase auth.getUser(jwt)]
-    J --> K[MemoryService.registerMemory]
-    K --> L[Generate tags, embeddings, heuristics]
-    L --> M[MemoryRepository.save]
-    M --> N[Supabase save()<br/>.select("*").single()]
-    N --> O[(Supabase Database)]
-    O --> |Inserted rows| N
-    N --> M
-    M --> L
-    L --> K
-    K --> I
-    I --> |HTTP 201 + JSON| A
-=======
-    C --> D[Guest session & query normaliser]
-    D --> E[Express Router /api/memorias]
-    E --> F[requireAdmin middleware<br/>(injects Supabase admin client)]
-    F --> G[MemoryController.registerMemory]
-    G --> H[Supabase auth.getUser(jwt)]
-    H --> I[MemoryService.registerMemory]
-    I --> J[Generate tags, embeddings, heuristics]
-    J --> K[MemoryRepository.save]
-    K --> L[Supabase save()<br/>.select("*").single()]
-    L --> M[(Supabase Database)]
-    M --> |Inserted rows| L
-    L --> K
-    K --> I
-    I --> G
-    G --> |HTTP 201 + JSON| A
->>>>>>> 3c9adb72
 ```
 
 ## Detailed flow description
 
 1. **Client request.** A front end issues a `POST /api/memorias/registrar` request containing the memory payload and a `Bearer` token in the `Authorization` header.
-<<<<<<< HEAD
-2. **Express app bootstrap.** The Express application created in `createApp()` enables trust proxy, applies CORS early, handles universal `OPTIONS` pre-flights, registers SSE-friendly headers, attaches JSON/urlencoded parsers, logs every request, captures telemetry-only `X-Guest-Id` headers, enforces a light JWT/guest/IP rate limiter, hydrates the guest-session telemetry middleware, and normalises query parameters before mounting the memory routes under the `/api` prefix.【F:server/core/http/app.ts†L1-L156】
-3. **Route dispatch with admin guard.** The memory router wraps all handlers with `requireAdmin`, ensuring every request receives the Supabase admin client on `req.admin`. If the environment variables are missing the middleware replies with `500` and `{ code: "SUPABASE_ADMIN_NOT_CONFIGURED" }` instead of reaching the controller.【F:server/domains/memory/routes.ts†L1-L16】【F:server/mw/requireAdmin.ts†L1-L24】
-4. **Authentication.** The controller reads the injected `req.admin` client and calls `admin.auth.getUser(token)` to validate the provided bearer token. Missing configuration yields a `500` response while invalid or absent tokens trigger `401` with `{ code: "UNAUTHORIZED", message: "Missing or invalid token" }`, preventing guest identities from persisting memories.【F:server/domains/memory/controller.ts†L31-L90】
-5. **Controller validation and delegation.** After parsing and validating the payload (ensuring `texto` and `intensidade` exist), the controller forwards the authenticated user id and request data to `MemoryService.registerMemory`. Business errors fall back to `{ code: "INTERNAL_ERROR" }` responses.【F:server/domains/memory/controller.ts†L92-L130】
-6. **Service orchestration.** The `MemoryService` clamps the intensity, determines whether to persist in the permanent `memories` table or the temporary `referencias_temporarias` table, normalises tags (auto-generating them if empty), computes embeddings, estimates openness, and assembles the Supabase payload before delegating to the repository.【F:server/domains/memory/service.ts†L41-L118】
-7. **Repository abstraction.** The domain repository defines the contract used by the service, guaranteeing that inserts resolve to a single typed row and lists honour user/tag filters capped at 100 items ordered by `created_at DESC`.【F:server/domains/memory/repository.ts†L1-L16】
-8. **Supabase adapter and client.** The adapter uses the administrative Supabase client to insert the payload into the chosen table via `.select("*").single()`, normalises the returned row so it always exposes `id`, `texto`, `intensidade`, `tags`, `usuario_id`, and `created_at`, and enforces the list cap. The client itself is configured once using environment-provided URL and service role credentials, raising a `SupabaseConfigError` if they are missing.【F:server/adapters/supabaseMemoryRepository.ts†L1-L89】【F:server/lib/supabaseAdmin.ts†L1-L54】
-9. **Response.** The controller forwards the service output directly, responding with `201 Created` and the `{ table, data }` payload that includes the Supabase-generated row id and timestamps.【F:server/domains/memory/controller.ts†L118-L130】
-
-
-
-## Related retrieval flow (list)
-
-For `GET /api/memorias`, the same middleware and router chain execute, but the controller calls `MemoryService.listMemories`, which leverages the repository's `list` method to query the `memories` table via Supabase with optional tag filtering and a maximum of 100 recent records before replying to the client.【F:server/domains/memory/controller.ts†L132-L174】【F:server/domains/memory/service.ts†L120-L143】【F:server/adapters/supabaseMemoryRepository.ts†L70-L89】
-
-> ⚠️ **Security Notes**
->
-> - The Supabase admin client bypasses RLS, so the controller always derives `usuario_id` from the validated JWT and ignores any identifier sent by the client body.【F:server/domains/memory/controller.ts†L66-L130】
-> - The `X-Guest-Id` header is only used for telemetry and rate-limiting; it does **not** grant permission to write data.【F:server/core/http/app.ts†L169-L184】
-=======
-2. **Express app bootstrap.** The Express application created in `createApp()` enables trust proxy, applies CORS early, handles universal `OPTIONS` pre-flights, registers SSE-friendly headers, attaches JSON/urlencoded parsers, annotates any incoming `X-Guest-Id` header (without granting write permission), logs the request, runs the legacy guest-session middleware, and normalises query parameters before mounting the memory routes under the `/api` prefix.【F:server/core/http/app.ts†L17-L108】
-3. **Route dispatch with admin guard.** The memory router wraps all handlers with `requireAdmin`, ensuring every request receives the Supabase admin client on `req.admin`. If the environment variables are missing the middleware replies with `500 SUPABASE_ADMIN_NOT_CONFIGURED` instead of reaching the controller.【F:server/domains/memory/routes.ts†L1-L16】【F:server/mw/requireAdmin.ts†L1-L24】
-4. **Authentication.** The controller reads the injected `req.admin` client and calls `admin.auth.getUser(token)` to validate the provided bearer token. Missing configuration yields a `500` response while invalid or absent tokens trigger `401 Unauthorized`, preventing guest identities from persisting memories.【F:server/domains/memory/controller.ts†L31-L79】
-5. **Controller validation and delegation.** After parsing and validating the payload (ensuring `texto` and `intensidade` exist), the controller forwards the authenticated user id and request data to `MemoryService.registerMemory`. Errors are logged and surfaced as `500` responses.【F:server/domains/memory/controller.ts†L81-L126】
-6. **Service orchestration.** The `MemoryService` clamps the intensity, determines whether to persist in the permanent `memories` table or the temporary `referencias_temporarias` table, normalises tags (auto-generating them if empty), computes embeddings, estimates openness, and assembles the Supabase payload before delegating to the repository.【F:server/domains/memory/service.ts†L41-L118】
-7. **Repository abstraction.** The domain repository defines the contract used by the service, guaranteeing that inserts resolve to a single typed row and lists honour user/tag filters.【F:server/domains/memory/repository.ts†L1-L15】
-8. **Supabase adapter and client.** The adapter uses the administrative Supabase client to insert the payload into the chosen table via `.select("*").single()` and returns the inserted row. The client itself is configured once using environment-provided URL and service role credentials, raising a `SupabaseConfigError` if they are missing.【F:server/adapters/supabaseMemoryRepository.ts†L1-L36】【F:server/lib/supabaseAdmin.ts†L1-L54】
-9. **Response.** The controller forwards the service output directly, responding with `201 Created` and the `{ table, data }` payload that includes the Supabase-generated row id.【F:server/domains/memory/controller.ts†L97-L126】
-
-## Related retrieval flow (list)
-
-For `GET /api/memorias`, the same middleware and router chain execute, but the controller calls `MemoryService.listMemories`, which leverages the repository's `list` method to query the `memories` table via Supabase with optional tag filtering and limits before replying to the client.【F:server/domains/memory/controller.ts†L128-L170】【F:server/domains/memory/service.ts†L120-L143】【F:server/adapters/supabaseMemoryRepository.ts†L18-L36】
->>>>>>> 3c9adb72
