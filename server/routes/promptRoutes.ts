--- conflicted
+++ resolved
@@ -8,11 +8,7 @@
 import type { EcoStreamHandler, EcoStreamEvent } from "../services/conversation/types";
 import { createHttpError, isHttpError } from "../utils/http";
 import { getSupabaseAdmin } from "../lib/supabaseAdmin";
-<<<<<<< HEAD
 import { createSSE, prepareSseHeaders } from "../utils/sse";
-=======
-import { createSSE } from "../utils/sse";
->>>>>>> ac03a1a4
 import { applyCorsResponseHeaders, isAllowedOrigin } from "../middleware/cors";
 
 /** Sanitiza a saída removendo blocos ```json``` e JSON final pendurado */
