// server/routes/promptRoutes.ts
import { Router, type Request, type Response } from "express";
import { getPromptEcoPreview } from "../controllers/promptController";
import { getEcoResponse } from "../services/ConversationOrchestrator";
import { log } from "../services/promptContext/logger";
import type { EcoStreamHandler, EcoStreamEvent } from "../services/conversation/types";

function sanitizeOutput(text?: string): string {
  if (!text) return "";
<<<<<<< HEAD
<<<<<<< HEAD
  return text
    .replace(/```(?:json)?[\s\S]*?```/gi, "") // remove blocos ```json
    .replace(/\{[\s\S]*?\}\s*$/g, "")        // remove possível payload JSON final
    .trim();
=======
=======
>>>>>>> 8565483f
  const cleaned = text
    .replace(/```(?:json)?[\s\S]*?```/gi, "")
    .replace(/\{[\s\S]*?\}\s*$/g, "")
    .trim();
  return cleaned;
<<<<<<< HEAD
>>>>>>> 7e3db21f6c93a3855d4bcdcfa1cfffea784bc6d6
=======
>>>>>>> 8565483f
}

const router = Router();

console.log("Backend: promptRoutes carregado.");

/** GET /api/prompt-preview */
router.get("/prompt-preview", async (req: Request, res: Response) => {
  try {
    await getPromptEcoPreview(req, res);
  } catch (error) {
    console.error("Erro no handler de rota /prompt-preview:", error);
    if (!res.headersSent) {
      res.status(500).json({ error: "Erro interno ao montar o prompt." });
    }
  }
});

/** Helper para extrair texto de qualquer payload possível */
function extractTextLoose(payload: any): string | undefined {
  if (!payload) return undefined;
  if (typeof payload === "string" && payload.trim()) return payload.trim();

  const tryList = (val: any): string | undefined => {
    if (!val) return undefined;
    if (typeof val === "string" && val.trim()) return val.trim();
    if (Array.isArray(val)) {
      for (const v of val) {
        const t = tryList(v);
        if (t) return t;
      }
    } else if (typeof val === "object") {
      const keysTextFirst = [
        "text","content","texto","output_text","outputText","output",
        "answer","reply","resposta","respostaFinal","fala","speech","message","delta",
      ];
      for (const k of keysTextFirst) {
        const t = tryList(val[k]);
        if (t) return t;
      }
      const paths = [
        ["response","text"],["response","content"],["response","message"],
        ["result","text"],["result","content"],["result","message"],
        ["payload","text"],["payload","content"],["payload","message"],
      ] as const;
      for (const p of paths) {
        const t = tryList((val as any)[p[0]]?.[p[1]]);
        if (t) return t;
      }
      if (Array.isArray((val as any).choices)) {
        for (const c of (val as any).choices) {
          const t = tryList(c.delta) || tryList(c.message) || tryList(c.text) || tryList(c.content);
          if (t) return t;
        }
      }
    }
    return undefined;
  };

  return tryList(payload);
}

/** POST /api/ask-eco — stream SSE */
router.post("/ask-eco", async (req: Request, res: Response) => {
  const accept = String(req.headers.accept || "").toLowerCase();
  const wantsStream = !accept || accept.includes("text/event-stream"); // só stream se pedir explicitamente

  const origin = (req.headers.origin as string) || "*";
  const guestIdFromMiddleware: string | undefined = (req as any)?.guest?.id || undefined;

  const {
    mensagens,
    nome_usuario,
    usuario_id,
    clientHour,
    isGuest,
    guestId,
    sessionMeta,
    text, // suporte a payload simples: { "text": "..." }
  } = (req.body ?? {}) as Record<string, any>;

  const bearer =
    req.headers.authorization?.startsWith("Bearer ")
      ? req.headers.authorization.slice(7)
      : undefined;

  // Montagem de params base
  const params: Record<string, unknown> = {
    messages: Array.isArray(mensagens) ? mensagens : [],
    isGuest: Boolean(isGuest),
  };

  // Se não vier "mensagens" mas vier "text", monte a última mensagem de usuário
  if ((!Array.isArray(mensagens) || mensagens.length === 0) && typeof text === "string" && text.trim()) {
    (params as any).messages = [{ role: "user", content: text.trim() }];
  }

  // Validação mínima
  const hasMessages =
    Array.isArray((params as any).messages) && (params as any).messages.length > 0;
  if (!hasMessages) {
    return res.status(400).json({ error: "Campo 'text' ou 'mensagens' é obrigatório" });
  }

  if (typeof bearer === "string") params.accessToken = bearer;
  if (typeof clientHour === "number") params.clientHour = clientHour;
  if (sessionMeta && typeof sessionMeta === "object" && !Array.isArray(sessionMeta)) {
    params.sessionMeta = sessionMeta;
  }
  if (typeof nome_usuario === "string") params.userName = nome_usuario;
  if (typeof usuario_id === "string") params.userId = usuario_id;

  const guestIdToSend =
    typeof guestId === "string" && guestId.trim() ? guestId : guestIdFromMiddleware;
  if (typeof guestIdToSend === "string") params.guestId = guestIdToSend;

  // Modo JSON (sem stream): executa e devolve conteúdo agregado
  if (!wantsStream) {
    try {
      const result = await getEcoResponse(params as any);
      const textOut = sanitizeOutput(extractTextLoose(result) ?? "");
      log.info("[ask-eco] JSON response", {
        mode: "json",
        hasContent: textOut.length > 0,
      });
      // NÃO retornamos 'raw' para não vazar metadados/blocos
      return res.status(200).json({ content: textOut || null });
    } catch (error: any) {
      const message = error instanceof Error ? error.message : String(error?.message ?? error);
      log.error("[ask-eco] JSON error", { message });
      return res.status(500).json({ error: message || "Erro interno" });
    }
  }

  // SSE headers (CORS já vem do corsMiddleware; aqui só reforço útil p/ proxies)
  res.setHeader("Content-Type", "text/event-stream; charset=utf-8");
  res.setHeader("Cache-Control", "no-cache, no-transform");
  res.setHeader("Connection", "keep-alive");
  res.setHeader("X-Accel-Buffering", "no");
  res.setHeader("Access-Control-Expose-Headers", "X-Guest-Id, Content-Type, Cache-Control");
  res.setHeader("Vary", "Origin");
  if (guestIdFromMiddleware) res.setHeader("x-guest-id", guestIdFromMiddleware);

  (res as any).flushHeaders?.();

  const state = {
    done: false,
    sawChunk: false,
    finishReason: "" as string | undefined,
    clientClosed: false,
  };

  const heartbeat = setInterval(() => {
    try {
      res.write(`:ka\n\n`);
    } catch {
      clearInterval(heartbeat);
    }
  }, 15_000);

  const isWritable = () => {
    if (state.clientClosed || state.done) return false;
    if ((res as any).writableEnded || (res as any).writableFinished) return false;
    if ((res as any).destroyed) return false;
    return true;
  };

  const safeWrite = (payload: string) => {
    if (!isWritable()) return;
    try {
      res.write(payload);
    } catch {
      state.clientClosed = true;
    }
  };

  const sendReady = () => {
    log.info("[ask-eco] SSE ready", {
      origin,
      guestId: guestIdFromMiddleware ?? guestIdToSend ?? null,
    });
    safeWrite("event: ready\ndata: {}\n\n");
  };

  const sendChunk = (piece: string) => {
    if (!piece || typeof piece !== "string") return;
    const cleaned = sanitizeOutput(piece);
    if (!cleaned) return;
    state.sawChunk = true;
    log.info("[ask-eco] SSE chunk", { size: cleaned.length });
    safeWrite(`data: ${JSON.stringify({ delta: { content: cleaned } })}\n\n`);
  };

  const sendError = (message: string) => {
    log.error("[ask-eco] SSE error", { message });
    safeWrite(`event: error\ndata: ${JSON.stringify({ message })}\n\n`);
  };

  const sendDone = (reason?: string | null) => {
    if (state.done) return;
    state.finishReason = reason ?? state.finishReason ?? "unknown";
    log.info("[ask-eco] SSE done", {
      finishReason: state.finishReason || "unknown",
      sawChunk: state.sawChunk,
    });
    state.done = true;

    if (state.clientClosed) {
      clearInterval(heartbeat);
      return;
    }
    try {
      res.write("data: [DONE]\n\n");
    } catch {
      state.clientClosed = true;
    }
    try {
      res.end();
    } catch {/* noop */}
    clearInterval(heartbeat);
  };

  sendReady();

  req.on("close", () => {
    if (state.done) return;
    state.clientClosed = true;
    state.done = true;
    clearInterval(heartbeat);
    log.warn("[ask-eco] SSE client closed", {
      origin,
      guestId: guestIdFromMiddleware ?? guestIdToSend ?? null,
    });
  });

  const forwardEvent = (rawEvt: EcoStreamEvent | any) => {
    if (state.done || state.clientClosed) return;
    const evt = rawEvt as any;
    const type = String(evt?.type || "");

    switch (type) {
      case "control": {
        const name = evt?.name;
        if (name === "done") {
          sendDone(evt?.meta?.finishReason ?? evt?.finishReason ?? "done");
        }
        return;
      }
      case "chunk":
      case "delta":
      case "token": {
        const delta =
          evt?.delta?.content ??
          evt?.delta ??
          evt?.content ??
          evt?.text ??
          evt?.message;
        if (typeof delta === "string" && delta.trim()) {
          sendChunk(delta);
        }
        return;
      }
      case "done": {
        sendDone(evt?.meta?.finishReason ?? evt?.finishReason ?? "done");
        return;
      }
      case "error": {
        const message =
          typeof evt?.message === "string"
            ? evt.message
            : evt?.error?.message || "Erro desconhecido";
        sendError(message);
        sendDone("error");
        return;
      }
      default: {
        const delta =
          evt?.delta?.content ??
          evt?.delta ??
          evt?.content ??
          evt?.text ??
          evt?.message;
        if (typeof delta === "string" && delta.trim()) {
          sendChunk(delta);
        }
        return;
      }
    }
  };

  try {
    const stream: EcoStreamHandler = { onEvent: (event) => forwardEvent(event) };
    const result = await getEcoResponse({ ...params, stream } as any);

    if (!state.done) {
      if (!state.sawChunk) {
        const textOut = sanitizeOutput(extractTextLoose(result) ?? "");
        if (textOut) sendChunk(textOut);
        sendDone(textOut ? "fallback_no_stream" : "fallback_empty");
      } else {
        sendDone("stream_done");
      }
    }
  } catch (error: any) {
    const message = error instanceof Error ? error.message : String(error?.message ?? error);
    const code = (error?.code || error?.status || error?.name || "").toString();
    const details =
      (error?.response?.data ??
        error?.response ??
        error?.data ??
        error?.stack ??
        null);
    log.error("[ask-eco] pipeline error", { message, code, details });
    sendError(code ? `${code}: ${message}` : message || "Erro desconhecido");
    sendDone("error");
  }
});

export default router;<|MERGE_RESOLUTION|>--- conflicted
+++ resolved
@@ -7,25 +7,18 @@
 
 function sanitizeOutput(text?: string): string {
   if (!text) return "";
-<<<<<<< HEAD
-<<<<<<< HEAD
+
   return text
     .replace(/```(?:json)?[\s\S]*?```/gi, "") // remove blocos ```json
     .replace(/\{[\s\S]*?\}\s*$/g, "")        // remove possível payload JSON final
     .trim();
-=======
-=======
->>>>>>> 8565483f
+
   const cleaned = text
     .replace(/```(?:json)?[\s\S]*?```/gi, "")
     .replace(/\{[\s\S]*?\}\s*$/g, "")
     .trim();
   return cleaned;
-<<<<<<< HEAD
->>>>>>> 7e3db21f6c93a3855d4bcdcfa1cfffea784bc6d6
-=======
->>>>>>> 8565483f
-}
+
 
 const router = Router();
 
