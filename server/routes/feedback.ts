--- conflicted
+++ resolved
@@ -1,11 +1,7 @@
 // routes/feedbackRoutes.ts
 import { Router, type Request, type Response } from "express";
 import { z } from "zod";
-<<<<<<< HEAD
-import { getSupabaseAdmin, getSupabaseConfigError } from "../lib/supabaseAdmin";
-=======
-import { getSupabaseAdmin } from "../lib/supabaseAdmin";
->>>>>>> cfc6b24e
+
 
 const router = Router();
 
@@ -35,29 +31,6 @@
 
   const supabase = getSupabaseAdmin();
   if (!supabase) {
-<<<<<<< HEAD
-    const env = process.env.NODE_ENV ?? "development";
-    const configError = getSupabaseConfigError();
-    console.warn("[feedbackRoute] running in limited mode", {
-      service: "feedbackRoute",
-      env,
-      reason: "no-admin-config",
-      timestamp: new Date().toISOString(),
-      error: configError?.message ?? null,
-    });
-    res.status(200).json({
-      ok: false,
-      limitedMode: true,
-      reason: "no-admin-config",
-=======
-    console.warn(
-      `[feedbackRoute][limited-mode][env=${process.env.NODE_ENV ?? "development"}] Supabase admin misconfigured`
-    );
-    res.status(200).json({
-      ok: false,
-      mode: "limited",
-      error: "Supabase admin misconfigured",
->>>>>>> cfc6b24e
     });
     return;
   }
