import { createClient, type SupabaseClient } from "@supabase/supabase-js";

const supabaseUrl = process.env.SUPABASE_URL;
const supabaseServiceRoleKey = process.env.SUPABASE_SERVICE_ROLE_KEY;

if (!supabaseUrl || !supabaseServiceRoleKey) {
  console.error(
    "❌ Erro: As variáveis SUPABASE_URL e SUPABASE_SERVICE_ROLE_KEY não estão definidas no backend. Verifique seu arquivo .env."
  );
  process.exit(1);
}

export const supabase = createClient(supabaseUrl, supabaseServiceRoleKey);

<<<<<<< HEAD
const createAnalyticsClient = () => supabase.schema("analytics");

type AnalyticsClient = ReturnType<typeof createAnalyticsClient>;

let analyticsClient: AnalyticsClient | null = null;

export function getAnalyticsClient(): AnalyticsClient {
  if (!analyticsClient) {
    analyticsClient = createAnalyticsClient();
=======
let analyticsClient: SupabaseClient | null = null;

export function getAnalyticsClient(): SupabaseClient {
  if (!analyticsClient) {
    analyticsClient = supabase.schema("analytics");
>>>>>>> 717bdb78
  }

  return analyticsClient;
}<|MERGE_RESOLUTION|>--- conflicted
+++ resolved
@@ -12,7 +12,6 @@
 
 export const supabase = createClient(supabaseUrl, supabaseServiceRoleKey);
 
-<<<<<<< HEAD
 const createAnalyticsClient = () => supabase.schema("analytics");
 
 type AnalyticsClient = ReturnType<typeof createAnalyticsClient>;
@@ -22,13 +21,6 @@
 export function getAnalyticsClient(): AnalyticsClient {
   if (!analyticsClient) {
     analyticsClient = createAnalyticsClient();
-=======
-let analyticsClient: SupabaseClient | null = null;
-
-export function getAnalyticsClient(): SupabaseClient {
-  if (!analyticsClient) {
-    analyticsClient = supabase.schema("analytics");
->>>>>>> 717bdb78
   }
 
   return analyticsClient;
