import type { Request, Response } from "express";
import type { SupabaseClient } from "@supabase/supabase-js";

import { MemoryService, type RegisterMemoryInput } from "./service";
import type { MemoryRepository } from "./repository";
import { SupabaseMemoryRepository } from "../../adapters/supabaseMemoryRepository";

interface ControllerDependencies {
  service?: MemoryService;
  repository?: MemoryRepository;
}

<<<<<<< HEAD
const unauthorizedResponse = {
  code: "UNAUTHORIZED",
  message: "Missing or invalid token",
} as const;
=======
const unauthorizedResponse = { error: "UNAUTHORIZED", message: "Missing bearer token" } as const;
>>>>>>> 3c9adb72

function getBearerToken(req: Request): string | null {
  const auth = req.headers.authorization;
  if (!auth || typeof auth !== "string") return null;
  const normalized = auth.trim();
  if (!normalized.toLowerCase().startsWith("bearer ")) return null;
  const token = normalized.slice("bearer ".length).trim();
  return token.length > 0 ? token : null;
}

async function resolveUserId(admin: SupabaseClient, token: string): Promise<string | null> {
  const { data, error } = await admin.auth.getUser(token);
  if (error || !data?.user?.id) {
    return null;
  }
  return data.user.id;
}

export class MemoryController {
  constructor(private readonly service: MemoryService) {}
<<<<<<< HEAD

  static create(deps: ControllerDependencies = {}): MemoryController {
    if (deps.service) {
      return new MemoryController(deps.service);
    }
    const repository = deps.repository ?? new SupabaseMemoryRepository();
    const service = new MemoryService(repository);
    return new MemoryController(service);
  }

  private getAdmin(req: Request): SupabaseClient | null {
    return req.admin ?? null;
  }

  private async requireAuthenticatedUser(req: Request, res: Response): Promise<string | null> {
    const admin = this.getAdmin(req);
    if (!admin) {
      res.status(500).json({ code: "SUPABASE_ADMIN_NOT_CONFIGURED" });
=======

  static create(deps: ControllerDependencies = {}): MemoryController {
    if (deps.service) {
      return new MemoryController(deps.service);
    }
    const repository = deps.repository ?? new SupabaseMemoryRepository();
    const service = new MemoryService(repository);
    return new MemoryController(service);
  }

  private getAdmin(req: Request): SupabaseClient | null {
    return req.admin ?? null;
  }

  private async requireAuthenticatedUser(req: Request, res: Response): Promise<string | null> {
    const admin = this.getAdmin(req);
    if (!admin) {
      res.status(500).json({ error: "SUPABASE_ADMIN_NOT_CONFIGURED" });
>>>>>>> 3c9adb72
      return null;
    }

    const token = getBearerToken(req);
    if (!token) {
      res.status(401).json(unauthorizedResponse);
      return null;
    }

    try {
      const userId = await resolveUserId(admin, token);
      if (!userId) {
<<<<<<< HEAD
        res.status(401).json(unauthorizedResponse);
=======
        res.status(401).json({ error: "UNAUTHORIZED", message: "Invalid token" });
>>>>>>> 3c9adb72
        return null;
      }
      return userId;
    } catch (err) {
      console.error("[MemoryController] Failed to validate JWT", err);
<<<<<<< HEAD
      res.status(500).json({ code: "INTERNAL_ERROR" });
=======
      res.status(500).json({ error: "INTERNAL_ERROR" });
>>>>>>> 3c9adb72
      return null;
    }
  }

  registerMemory = async (req: Request, res: Response) => {
    try {
      const userId = await this.requireAuthenticatedUser(req, res);
      if (!userId) return;

      const {
<<<<<<< HEAD
=======
        texto,
        intensidade,
        tags = [],
        mensagem_id,
        emocao_principal,
        contexto,
        dominio_vida,
        padrao_comportamental,
        salvar_memoria = true,
        nivel_abertura,
        analise_resumo,
        categoria = "emocional",
      } = (req.body ?? {}) as RegisterMemoryInput;

      if (!texto || typeof intensidade !== "number") {
        return res
          .status(400)
          .json({ error: "BAD_REQUEST", message: "texto and intensidade are required" });
      }

      const result = await this.service.registerMemory(userId, {
>>>>>>> 3c9adb72
        texto,
        intensidade,
        tags = [],
        mensagem_id,
        emocao_principal,
        contexto,
        dominio_vida,
        padrao_comportamental,
<<<<<<< HEAD
        salvar_memoria = true,
=======
        salvar_memoria,
>>>>>>> 3c9adb72
        nivel_abertura,
        analise_resumo,
        categoria = "emocional",
      } = (req.body ?? {}) as RegisterMemoryInput;

      if (!texto || typeof intensidade !== "number") {
        return res.status(400).json({
          code: "BAD_REQUEST",
          message: "texto e intensidade são obrigatórios",
        });
      }

<<<<<<< HEAD
      try {
        const result = await this.service.registerMemory(userId, {
          texto,
          tags,
          intensidade,
          mensagem_id,
          emocao_principal,
          contexto,
          dominio_vida,
          padrao_comportamental,
          salvar_memoria,
          nivel_abertura,
          analise_resumo,
          categoria,
        });

        return res.status(201).json(result);
      } catch (serviceErr) {
        console.error("[MemoryController] service error", serviceErr);
        return res.status(500).json({ code: "INTERNAL_ERROR" });
      }
    } catch (error) {
      console.error("[MemoryController.registerMemory] error", error);
      return res.status(500).json({ code: "INTERNAL_ERROR" });
=======
      return res.status(201).json(result);
    } catch (error) {
      console.error("[MemoryController.registerMemory] error", error);
      return res.status(500).json({ error: "INTERNAL_ERROR" });
>>>>>>> 3c9adb72
    }
  };

  listMemories = async (req: Request, res: Response) => {
    try {
      const userId = await this.requireAuthenticatedUser(req, res);
      if (!userId) return;

      const limiteParam = (req.query.limite ?? req.query.limit) as string | undefined;
      const limit = Math.max(0, Number(limiteParam ?? 0)) || undefined;

      let tags: string[] = [];
      const queryTags = req.query.tags;
      if (Array.isArray(queryTags)) {
        tags = queryTags
          .flatMap((tag) => String(tag).split(","))
          .map((tag) => tag.trim())
          .filter(Boolean);
      } else if (typeof queryTags === "string") {
        tags = queryTags.split(",").map((t) => t.trim()).filter(Boolean);
      }

      const memories = await this.service.listMemories(userId, { tags, limit });
      return res.status(200).json({ success: true, memories });
    } catch (error) {
      console.error("[MemoryController.listMemories] error", error);
<<<<<<< HEAD
      return res.status(500).json({ code: "INTERNAL_ERROR" });
=======
      return res.status(500).json({ error: "INTERNAL_ERROR" });
>>>>>>> 3c9adb72
    }
  };

  findSimilar = async (req: Request, res: Response) => {
    try {
      const userId = await this.requireAuthenticatedUser(req, res);
      if (!userId) return;

      const textoRaw: string = String(req.body?.texto ?? req.body?.query ?? "");
      const texto = textoRaw.trim();
      const limiteRaw = Number(req.body?.limite ?? req.body?.limit ?? 3);
      const limite = Math.max(1, Math.min(5, Number.isNaN(limiteRaw) ? 3 : limiteRaw));
      let threshold: number = Math.max(0, Math.min(1, Number(req.body?.threshold ?? 0.15)));

      if (/lembr|record|memó/i.test(texto)) threshold = Math.min(threshold, 0.12);
      if (texto.length < 20) threshold = Math.min(threshold, 0.1);

      if (!texto) {
<<<<<<< HEAD
        return res
          .status(400)
          .json({ code: "BAD_REQUEST", message: "texto is required" });
=======
        return res.status(400).json({ error: "BAD_REQUEST", message: "texto is required" });
>>>>>>> 3c9adb72
      }
      if (texto.length < 3) {
        return res.status(200).json({ success: true, similares: [] });
      }

      const similares = await this.service.findSimilarMemories(userId, {
        texto,
        limite,
        threshold,
      });
      return res.status(200).json({ success: true, similares });
    } catch (error) {
      console.error("[MemoryController.findSimilar] error", error);
<<<<<<< HEAD
      return res.status(500).json({ code: "INTERNAL_ERROR" });
=======
      return res.status(500).json({ error: "INTERNAL_ERROR" });
>>>>>>> 3c9adb72
    }
  };
}

export function createMemoryController(deps?: ControllerDependencies) {
  return MemoryController.create(deps);
}<|MERGE_RESOLUTION|>--- conflicted
+++ resolved
@@ -10,14 +10,7 @@
   repository?: MemoryRepository;
 }
 
-<<<<<<< HEAD
-const unauthorizedResponse = {
-  code: "UNAUTHORIZED",
-  message: "Missing or invalid token",
-} as const;
-=======
-const unauthorizedResponse = { error: "UNAUTHORIZED", message: "Missing bearer token" } as const;
->>>>>>> 3c9adb72
+
 
 function getBearerToken(req: Request): string | null {
   const auth = req.headers.authorization;
@@ -38,45 +31,7 @@
 
 export class MemoryController {
   constructor(private readonly service: MemoryService) {}
-<<<<<<< HEAD
 
-  static create(deps: ControllerDependencies = {}): MemoryController {
-    if (deps.service) {
-      return new MemoryController(deps.service);
-    }
-    const repository = deps.repository ?? new SupabaseMemoryRepository();
-    const service = new MemoryService(repository);
-    return new MemoryController(service);
-  }
-
-  private getAdmin(req: Request): SupabaseClient | null {
-    return req.admin ?? null;
-  }
-
-  private async requireAuthenticatedUser(req: Request, res: Response): Promise<string | null> {
-    const admin = this.getAdmin(req);
-    if (!admin) {
-      res.status(500).json({ code: "SUPABASE_ADMIN_NOT_CONFIGURED" });
-=======
-
-  static create(deps: ControllerDependencies = {}): MemoryController {
-    if (deps.service) {
-      return new MemoryController(deps.service);
-    }
-    const repository = deps.repository ?? new SupabaseMemoryRepository();
-    const service = new MemoryService(repository);
-    return new MemoryController(service);
-  }
-
-  private getAdmin(req: Request): SupabaseClient | null {
-    return req.admin ?? null;
-  }
-
-  private async requireAuthenticatedUser(req: Request, res: Response): Promise<string | null> {
-    const admin = this.getAdmin(req);
-    if (!admin) {
-      res.status(500).json({ error: "SUPABASE_ADMIN_NOT_CONFIGURED" });
->>>>>>> 3c9adb72
       return null;
     }
 
@@ -89,21 +44,13 @@
     try {
       const userId = await resolveUserId(admin, token);
       if (!userId) {
-<<<<<<< HEAD
-        res.status(401).json(unauthorizedResponse);
-=======
-        res.status(401).json({ error: "UNAUTHORIZED", message: "Invalid token" });
->>>>>>> 3c9adb72
+
         return null;
       }
       return userId;
     } catch (err) {
       console.error("[MemoryController] Failed to validate JWT", err);
-<<<<<<< HEAD
-      res.status(500).json({ code: "INTERNAL_ERROR" });
-=======
-      res.status(500).json({ error: "INTERNAL_ERROR" });
->>>>>>> 3c9adb72
+
       return null;
     }
   }
@@ -114,8 +61,7 @@
       if (!userId) return;
 
       const {
-<<<<<<< HEAD
-=======
+
         texto,
         intensidade,
         tags = [],
@@ -124,33 +70,7 @@
         contexto,
         dominio_vida,
         padrao_comportamental,
-        salvar_memoria = true,
-        nivel_abertura,
-        analise_resumo,
-        categoria = "emocional",
-      } = (req.body ?? {}) as RegisterMemoryInput;
 
-      if (!texto || typeof intensidade !== "number") {
-        return res
-          .status(400)
-          .json({ error: "BAD_REQUEST", message: "texto and intensidade are required" });
-      }
-
-      const result = await this.service.registerMemory(userId, {
->>>>>>> 3c9adb72
-        texto,
-        intensidade,
-        tags = [],
-        mensagem_id,
-        emocao_principal,
-        contexto,
-        dominio_vida,
-        padrao_comportamental,
-<<<<<<< HEAD
-        salvar_memoria = true,
-=======
-        salvar_memoria,
->>>>>>> 3c9adb72
         nivel_abertura,
         analise_resumo,
         categoria = "emocional",
@@ -163,37 +83,7 @@
         });
       }
 
-<<<<<<< HEAD
-      try {
-        const result = await this.service.registerMemory(userId, {
-          texto,
-          tags,
-          intensidade,
-          mensagem_id,
-          emocao_principal,
-          contexto,
-          dominio_vida,
-          padrao_comportamental,
-          salvar_memoria,
-          nivel_abertura,
-          analise_resumo,
-          categoria,
-        });
 
-        return res.status(201).json(result);
-      } catch (serviceErr) {
-        console.error("[MemoryController] service error", serviceErr);
-        return res.status(500).json({ code: "INTERNAL_ERROR" });
-      }
-    } catch (error) {
-      console.error("[MemoryController.registerMemory] error", error);
-      return res.status(500).json({ code: "INTERNAL_ERROR" });
-=======
-      return res.status(201).json(result);
-    } catch (error) {
-      console.error("[MemoryController.registerMemory] error", error);
-      return res.status(500).json({ error: "INTERNAL_ERROR" });
->>>>>>> 3c9adb72
     }
   };
 
@@ -220,11 +110,7 @@
       return res.status(200).json({ success: true, memories });
     } catch (error) {
       console.error("[MemoryController.listMemories] error", error);
-<<<<<<< HEAD
-      return res.status(500).json({ code: "INTERNAL_ERROR" });
-=======
-      return res.status(500).json({ error: "INTERNAL_ERROR" });
->>>>>>> 3c9adb72
+
     }
   };
 
@@ -243,13 +129,7 @@
       if (texto.length < 20) threshold = Math.min(threshold, 0.1);
 
       if (!texto) {
-<<<<<<< HEAD
-        return res
-          .status(400)
-          .json({ code: "BAD_REQUEST", message: "texto is required" });
-=======
-        return res.status(400).json({ error: "BAD_REQUEST", message: "texto is required" });
->>>>>>> 3c9adb72
+
       }
       if (texto.length < 3) {
         return res.status(200).json({ success: true, similares: [] });
@@ -263,11 +143,7 @@
       return res.status(200).json({ success: true, similares });
     } catch (error) {
       console.error("[MemoryController.findSimilar] error", error);
-<<<<<<< HEAD
-      return res.status(500).json({ code: "INTERNAL_ERROR" });
-=======
-      return res.status(500).json({ error: "INTERNAL_ERROR" });
->>>>>>> 3c9adb72
+
     }
   };
 }
