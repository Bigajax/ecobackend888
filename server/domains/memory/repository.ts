--- conflicted
+++ resolved
@@ -6,21 +6,6 @@
   [key: string]: unknown;
 }
 
-<<<<<<< HEAD
-export type MemoryRow = {
-  id: string;
-  texto: string | null;
-  intensidade: number;
-  tags: string[];
-  usuario_id: string;
-  created_at: string;
-} & Record<string, unknown>;
-=======
-export type MemoryRow = MemoryInsertPayload & {
-  id: string;
-  created_at?: string;
-};
->>>>>>> 3c9adb72
 
 export interface MemoryRepository {
   save(table: string, payload: MemoryInsertPayload): Promise<MemoryRow>;
