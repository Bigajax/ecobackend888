import { ensureSupabaseConfigured } from "../lib/supabaseAdmin";
import type { MemoryInsertPayload, MemoryRepository, MemoryRow } from "../domains/memory/repository";

<<<<<<< HEAD
const MAX_LIST_LIMIT = 100;

function normalizeRow(row: Record<string, unknown>): MemoryRow {
  const id = row.id != null ? String(row.id) : "";
  if (!id) {
    throw new Error("Supabase insert did not return an id.");
  }

  const rawTexto = row.texto;
  const intensidadeValue = row.intensidade;
  const rawTags = row.tags;
  const rawUsuarioId = row.usuario_id;
  const createdAtValue = row.created_at;

  const normalized: MemoryRow = {
    ...(row as Record<string, unknown>),
    id,
    texto:
      typeof rawTexto === "string"
        ? rawTexto
        : rawTexto == null
        ? null
        : String(rawTexto),
    intensidade:
      typeof intensidadeValue === "number"
        ? intensidadeValue
        : Number(intensidadeValue ?? 0),
    tags: Array.isArray(rawTags)
      ? (rawTags as unknown[]).map((tag) => String(tag))
      : [],
    usuario_id: typeof rawUsuarioId === "string" ? rawUsuarioId : String(rawUsuarioId ?? ""),
    created_at:
      typeof createdAtValue === "string"
        ? createdAtValue
        : new Date().toISOString(),
  } as MemoryRow;

  return normalized;
}

=======
>>>>>>> 3c9adb72
export class SupabaseMemoryRepository implements MemoryRepository {
  async save(table: string, payload: MemoryInsertPayload): Promise<MemoryRow> {
    const admin = ensureSupabaseConfigured();
    const { data, error } = await admin.from(table).insert(payload).select("*").single();
    if (error) {
      throw new Error(error.message || "Erro ao salvar no Supabase.");
    }
<<<<<<< HEAD
    if (!data) {
      throw new Error("Supabase retornou resposta vazia no insert.");
    }
    return normalizeRow(data as Record<string, unknown>);
  }

  async list(params: { usuario_id: string; tags?: string[]; limit?: number }): Promise<MemoryRow[]> {
    const admin = ensureSupabaseConfigured();
    let query = admin
      .from("memories")
      .select("*")
      .eq("usuario_id", params.usuario_id)
      .eq("salvar_memoria", true)
      .order("created_at", { ascending: false });

    if (params.tags?.length) {
      query = query.overlaps("tags", params.tags);
    }

    const requestedLimit = params.limit ?? MAX_LIST_LIMIT;
    const sanitizedLimit = Math.min(
      requestedLimit > 0 ? requestedLimit : MAX_LIST_LIMIT,
      MAX_LIST_LIMIT
    );
    const limit = Math.max(sanitizedLimit, 1);
    query = query.limit(limit);
=======
    return data as MemoryRow;
  }

  async list(params: { usuario_id: string; tags?: string[]; limit?: number }): Promise<MemoryRow[]> {
    const admin = ensureSupabaseConfigured();
    let query = admin
      .from("memories")
      .select("*")
      .eq("usuario_id", params.usuario_id)
      .eq("salvar_memoria", true)
      .order("created_at", { ascending: false });

    if (params.tags?.length) {
      query = query.overlaps("tags", params.tags);
    }

    if (params.limit && params.limit > 0) {
      query = query.limit(params.limit);
    }
>>>>>>> 3c9adb72

    const { data, error } = await query;
    if (error) {
      throw new Error(error.message || "Erro ao buscar memórias no Supabase.");
    }

<<<<<<< HEAD
    return (data ?? []).map((row) => normalizeRow(row as Record<string, unknown>));
=======
    return (data ?? []) as MemoryRow[];
>>>>>>> 3c9adb72
  }
}

export default SupabaseMemoryRepository;<|MERGE_RESOLUTION|>--- conflicted
+++ resolved
@@ -1,62 +1,6 @@
 import { ensureSupabaseConfigured } from "../lib/supabaseAdmin";
 import type { MemoryInsertPayload, MemoryRepository, MemoryRow } from "../domains/memory/repository";
 
-<<<<<<< HEAD
-const MAX_LIST_LIMIT = 100;
-
-function normalizeRow(row: Record<string, unknown>): MemoryRow {
-  const id = row.id != null ? String(row.id) : "";
-  if (!id) {
-    throw new Error("Supabase insert did not return an id.");
-  }
-
-  const rawTexto = row.texto;
-  const intensidadeValue = row.intensidade;
-  const rawTags = row.tags;
-  const rawUsuarioId = row.usuario_id;
-  const createdAtValue = row.created_at;
-
-  const normalized: MemoryRow = {
-    ...(row as Record<string, unknown>),
-    id,
-    texto:
-      typeof rawTexto === "string"
-        ? rawTexto
-        : rawTexto == null
-        ? null
-        : String(rawTexto),
-    intensidade:
-      typeof intensidadeValue === "number"
-        ? intensidadeValue
-        : Number(intensidadeValue ?? 0),
-    tags: Array.isArray(rawTags)
-      ? (rawTags as unknown[]).map((tag) => String(tag))
-      : [],
-    usuario_id: typeof rawUsuarioId === "string" ? rawUsuarioId : String(rawUsuarioId ?? ""),
-    created_at:
-      typeof createdAtValue === "string"
-        ? createdAtValue
-        : new Date().toISOString(),
-  } as MemoryRow;
-
-  return normalized;
-}
-
-=======
->>>>>>> 3c9adb72
-export class SupabaseMemoryRepository implements MemoryRepository {
-  async save(table: string, payload: MemoryInsertPayload): Promise<MemoryRow> {
-    const admin = ensureSupabaseConfigured();
-    const { data, error } = await admin.from(table).insert(payload).select("*").single();
-    if (error) {
-      throw new Error(error.message || "Erro ao salvar no Supabase.");
-    }
-<<<<<<< HEAD
-    if (!data) {
-      throw new Error("Supabase retornou resposta vazia no insert.");
-    }
-    return normalizeRow(data as Record<string, unknown>);
-  }
 
   async list(params: { usuario_id: string; tags?: string[]; limit?: number }): Promise<MemoryRow[]> {
     const admin = ensureSupabaseConfigured();
@@ -71,45 +15,14 @@
       query = query.overlaps("tags", params.tags);
     }
 
-    const requestedLimit = params.limit ?? MAX_LIST_LIMIT;
-    const sanitizedLimit = Math.min(
-      requestedLimit > 0 ? requestedLimit : MAX_LIST_LIMIT,
-      MAX_LIST_LIMIT
-    );
-    const limit = Math.max(sanitizedLimit, 1);
-    query = query.limit(limit);
-=======
-    return data as MemoryRow;
-  }
 
-  async list(params: { usuario_id: string; tags?: string[]; limit?: number }): Promise<MemoryRow[]> {
-    const admin = ensureSupabaseConfigured();
-    let query = admin
-      .from("memories")
-      .select("*")
-      .eq("usuario_id", params.usuario_id)
-      .eq("salvar_memoria", true)
-      .order("created_at", { ascending: false });
-
-    if (params.tags?.length) {
-      query = query.overlaps("tags", params.tags);
-    }
-
-    if (params.limit && params.limit > 0) {
-      query = query.limit(params.limit);
-    }
->>>>>>> 3c9adb72
 
     const { data, error } = await query;
     if (error) {
       throw new Error(error.message || "Erro ao buscar memórias no Supabase.");
     }
 
-<<<<<<< HEAD
-    return (data ?? []).map((row) => normalizeRow(row as Record<string, unknown>));
-=======
-    return (data ?? []) as MemoryRow[];
->>>>>>> 3c9adb72
+
   }
 }
 
